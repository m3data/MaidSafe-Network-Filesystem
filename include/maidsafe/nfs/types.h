/*  Copyright 2012 MaidSafe.net limited

    This MaidSafe Software is licensed to you under (1) the MaidSafe.net Commercial License,
    version 1.0 or later, or (2) The General Public License (GPL), version 3, depending on which
    licence you accepted on initial access to the Software (the "Licences").

    By contributing code to the MaidSafe Software, or to this project generally, you agree to be
    bound by the terms of the MaidSafe Contributor Agreement, version 1.0, found in the root
    directory of this project at LICENSE, COPYING and CONTRIBUTOR respectively and also
    available at: http://www.maidsafe.net/licenses

    Unless required by applicable law or agreed to in writing, the MaidSafe Software distributed
    under the GPL Licence is distributed on an "AS IS" BASIS, WITHOUT WARRANTIES OR CONDITIONS
    OF ANY KIND, either express or implied.

    See the Licences for the specific language governing permissions and limitations relating to
    use of the MaidSafe Software.                                                                 */

#ifndef MAIDSAFE_NFS_TYPES_H_
#define MAIDSAFE_NFS_TYPES_H_

#include <cstdint>

#include "maidsafe/common/tagged_value.h"
#include "maidsafe/common/type_macros.h"

namespace maidsafe {

namespace nfs {

// Defines:
//     enum class MessageAction : int32_t { kGetRequest, kGetResponse, ... };
// Also defines a std::ostream operator<< for the MessageAction.
DEFINE_OSTREAMABLE_ENUM_VALUES(MessageAction, int32_t,
    (GetRequest)
    (GetResponse)
    (GetCachedResponse)
    (PutRequest)
    (PutResponse)
    (PutFailure)
    (DeleteRequest)
    (GetVersionsRequest)
    (GetVersionsResponse)
    (GetBranchRequest)
    (GetBranchResponse)
    (PutVersionRequest)
    (PutVersionResponse)
    (DeleteBranchUntilForkRequest)
    (DeleteBranchUntilForkResponse)
    (CreateAccountRequest)
    (CreateAccountResponse)
    (RemoveAccountRequest)
    (RemoveAccountResponse)
    (Synchronise)
    (AccountTransfer)
    (AccountQuery)
    (AccountQueryResponse)
    (AddPmid)
<<<<<<< HEAD
=======
    (RemovePmid)
    (IncrementSubscribers)
    (DecrementSubscribers)
    (SetPmidOnline)
    (SetPmidOffline)
>>>>>>> 2b2d9b84
    (IntegrityCheckRequest)
    (IntegrityCheckResponse)
    (CreatePmidAccountRequest)
    (CreateVersionTreeRequest)
    (CreateVersionTreeResponse)
    (NoOperation))  // NoOperation is added to avoid re-definition of types error in
                    // vault::message_types.
// Defines:
//     enum class Persona : int32_t { kMaidNode, kMpidNode, ... };
// Also defines a std::ostream operator<< for the Persona.
DEFINE_OSTREAMABLE_ENUM_VALUES(Persona, int32_t,
    (MaidNode)
    (MpidNode)
    (DataGetter)
    (MaidManager)
    (DataManager)
    (PmidManager)
    (PmidNode)
    (MpidManager)
    (VersionHandler)
    (CacheHandler)
    (NA))

template <Persona PersonaType>
struct DestinationPersona {
  static const Persona value = PersonaType;
};

template <Persona PersonaType>
const Persona DestinationPersona<PersonaType>::value;

template <Persona PersonaType>
struct SourcePersona {
  static const Persona value = PersonaType;
};

template <Persona PersonaType>
const Persona SourcePersona<PersonaType>::value;

template <Persona PersonaType>
struct PersonaTypes;

namespace detail {
struct MessageIdTag;
}
typedef TaggedValue<int32_t, detail::MessageIdTag> MessageId;

}  // namespace nfs

}  // namespace maidsafe

#endif  // MAIDSAFE_NFS_TYPES_H_<|MERGE_RESOLUTION|>--- conflicted
+++ resolved
@@ -56,14 +56,7 @@
     (AccountQuery)
     (AccountQueryResponse)
     (AddPmid)
-<<<<<<< HEAD
-=======
     (RemovePmid)
-    (IncrementSubscribers)
-    (DecrementSubscribers)
-    (SetPmidOnline)
-    (SetPmidOffline)
->>>>>>> 2b2d9b84
     (IntegrityCheckRequest)
     (IntegrityCheckResponse)
     (CreatePmidAccountRequest)
