--- conflicted
+++ resolved
@@ -28,63 +28,6 @@
 
 namespace nfs {
 
-<<<<<<< HEAD
-enum class MessageAction : int32_t {
-  kGetRequest,                                          // 0
-  kGetResponse,
-  kGetCachedResponse,
-  kPutRequest,
-  kPutResponse,
-  kPutFailure,                                          // 5
-  kDeleteRequest,
-  kGetVersionsRequest,
-  kGetVersionsResponse,
-  kGetBranchRequest,
-  kGetBranchResponse,                                   // 10
-  kPutVersionRequest,
-  kPutVersionResponse,
-  kDeleteBranchUntilForkRequest,
-  kDeleteBranchUntilForkResponse,
-  kCreateAccountRequest,                                // 15
-  kCreateAccountResponse,
-  kRemoveAccountRequest,
-  kRemoveAccountResponse,
-  kRegisterPmidRequest,
-  kRegisterPmidResponse,                                // 20
-  kUnregisterPmidRequest,
-  kUnregisterPmidResponse,
-  kPmidHealthRequest,
-  kPmidHealthResponse,
-  kGetPmidTotalsRequest,                                // 25
-  kGetPmidTotalsResponse,
-  kGetPmidAccountRequest,
-  kGetPmidAccountResponse,
-  kSynchronise,
-  kAccountTransfer,                                     // 30
-  kAddPmid,
-  kIncrementSubscribers,
-  kDecrementSubscribers,
-  kSetPmidOnline,
-  kSetPmidOffline,                                      // 35
-  kIntegrityCheckRequest,
-  kIntegrityCheckResponse,
-  kPutToCache,
-  kGetFromCache
-};
-
-enum class Persona : int32_t {
-  kMaidNode,                                            // 0
-  kMpidNode,
-  kDataGetter,
-  kMaidManager,
-  kDataManager,
-  kPmidManager,                                         // 5
-  kPmidNode,
-  kMpidManager,
-  kVersionHandler,
-  kCacheHandler
-};
-=======
 // Defines:
 //     enum class MessageAction : int32_t { kGetRequest, kGetResponse, ... };
 // Also defines a std::ostream operator<< for the MessageAction.
@@ -144,7 +87,6 @@
     (MpidManager)
     (VersionHandler)
     (CacheHandler))
->>>>>>> b0333f37
 
 template <Persona PersonaType>
 struct DestinationPersona {
