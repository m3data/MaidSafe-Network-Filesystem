--- conflicted
+++ resolved
@@ -45,14 +45,6 @@
         PostPolicy(routing, signing_fob) {}
 };
 
-<<<<<<< HEAD
-//  typedef NetworkFileSystem<GetFromDataManager<Persona::kMaidNode>,
-//                            PutToDataHolder<passport::Maid>,
-//                            NoPost<passport::Maid>,
-//                            NoDelete<passport::Maid>> TemporaryClientMaidNfs;
-
-=======
->>>>>>> 7c225f6b
 typedef NetworkFileSystem<ClientMaidPutPolicy,
                           ClientMaidGetPolicy,
                           ClientMaidDeletePolicy,
