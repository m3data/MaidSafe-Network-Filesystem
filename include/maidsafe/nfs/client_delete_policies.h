--- conflicted
+++ resolved
@@ -30,13 +30,9 @@
 template<typename SigningFob>
 class NoDelete {
  public:
-  NoDelete(routing::Routing& /*routing*/, const SigningFob& /*signing_fob*/) {}
+  NoDelete(routing::Routing& /*routing*/, const SigningFob& /*signing_fob*/) {}  // NOLINT (Fraser)
   template<typename Data>
-<<<<<<< HEAD
-  void Delete(const Message& /*message*/, DataMessage::OnError /*on_error*/) {}
-=======
-  void Delete(const typename Data::name_type& /*name*/, OnError /*on_error*/) {}
->>>>>>> 4a3fd215
+  void Delete(const typename Data::name_type& /*name*/, DataMessage::OnError /*on_error*/) {}
 
  protected:
   ~NoDelete() {}
@@ -50,11 +46,7 @@
         source_(MessageSource(PersonaType::kClientMaid, routing.kNodeId())) {}
 
   template<typename Data>
-<<<<<<< HEAD
-  void Delete(const Message& /*message*/, DataMessage::OnError /*on_error*/) {}
-=======
-  void Delete(const typename Data::name_type& /*name*/, OnError /*on_error*/) {}
->>>>>>> 4a3fd215
+  void Delete(const typename Data::name_type& /*name*/, DataMessage::OnError /*on_error*/) {}
 
  protected:
   ~DeleteFromMaidAccountHolder() {}
