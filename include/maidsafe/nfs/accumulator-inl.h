/***************************************************************************************************
 *  Copyright 2012 MaidSafe.net limited                                                            *
 *                                                                                                 *
 *  The following source code is property of MaidSafe.net limited and is not meant for external    *
 *  use.  The use of this code is governed by the licence file licence.txt found in the root of    *
 *  this directory and also on www.maidsafe.net.                                                   *
 *                                                                                                 *
 *  You are not free to copy, amend or otherwise use this source code without the explicit         *
 *  written permission of the board of directors of MaidSafe.net.                                  *
 **************************************************************************************************/

#ifndef  MAIDSAFE_NFS_ACCUMULATOR_INL_H_
#define  MAIDSAFE_NFS_ACCUMULATOR_INL_H_

#include <string>
#include <vector>

#include "maidsafe/nfs/reply.h"

namespace maidsafe {

namespace nfs {

template <typename Name>
Accumulator<Name>::Request::Request(const DataMessage& msg_in,
                                    const routing::ReplyFunctor& reply_functor_in,
                                    const Reply& reply_in)
    : msg(msg_in),
      reply_functor(reply_functor_in),
      reply(reply_in) {}

template <typename Name>
Accumulator<Name>::Request::Request(const Request& other)
    : msg(other.msg),
      reply_functor(other.reply_functor),
      reply(other.reply) {}

template <typename Name>
typename Accumulator<Name>::Request& Accumulator<Name>::Request::operator=(const Request& other) {
  msg = other.msg;
  reply_functor = other.reply_functor;
  reply = other.reply;
  return *this;
}

template <typename Name>
Accumulator<Name>::Request::Request(Request&& other)
    : msg(std::move(other.msg)),
      reply_functor(std::move(other.reply_functor)),
      reply(std::move(other.reply)) {}

template <typename Name>
typename Accumulator<Name>::Request& Accumulator<Name>::Request::operator=(Request&& other) {
  msg = std::move(other.msg);
  reply_functor = std::move(other.reply_functor);
  reply = std::move(other.reply);
  return *this;
}

template <typename Name>
Accumulator<Name>::SyncData::SyncData(
    const MessageId& msg_id_in,
    const Identity& updater_name_in,
    const Name& source_name_in,
    const DataMessage::Action& action_type_in,
    const Identity& data_name_in,
    const DataTagValue& data_type_in,
    const uint64_t& size_in,
<<<<<<< HEAD
    const uint32_t& replication_in,
    const Reply& reply_in)
=======
    const int32_t replication_in,
    const Reply reply_in)
>>>>>>> 67547746
    : msg_id(msg_id_in),
      updater_name(updater_name_in),
      source_name(source_name_in),
      action(action_type_in),
      data_name(data_name_in),
      data_type(data_type_in),
      size(size_in),
      replication(replication_in),
      reply(reply_in) {}

template <typename Name>
Accumulator<Name>::SyncData::SyncData(const SyncData& other)
    : msg_id(other.msg_id),
      updater_name(other.updater_name),
      source_name(other.source_name),
      action(other.action),
      data_name(other.data_name),
      data_type(other.data_type),
      size(other.size),
      replication(other.replication),
      reply(other.reply) {}

template <typename Name>
typename Accumulator<Name>::SyncData& Accumulator<Name>::SyncData::operator=(
    const SyncData& other) {
  msg_id = other.msg_id;
  updater_name = other.updater_name;
  source_name = other.source_name;
  action = other.action;
  data_name = other.data_name,
  data_type = other.data_type,
  size = other.size;
  replication = other.replication;
  reply = other.reply;
  return *this;
}

template <typename Name>
Accumulator<Name>::SyncData::SyncData(SyncData&& other)
    : msg_id(std::move(other.msg_id)),
      updater_name(std::move(other.updater_name)),
      source_name(std::move(other.source_name)),
      action(other.action),
      data_name(std::move(other.data_name)),
      data_type(other.data_type),
      size(std::move(other.size)),
      replication(other.replication),
      reply(std::move(other.reply)) {}

template <typename Name>
typename Accumulator<Name>::SyncData& Accumulator<Name>::SyncData::operator=(SyncData&& other) {
  msg_id = std::move(other.msg_id);
  updater_name = std::move(other.updater_name);
  source_name = std::move(other.source_name);
  action = other.action;
  data_name = std::move(other.data_name),
  data_type = data_type;
  size = std::move(other.size);
  replication = other.replication;
  reply = std::move(other.reply);
  return *this;
}

template <typename Name>
Accumulator<Name>::Accumulator()
    : pending_requests_(),
      handled_requests_(),
      pending_sync_updates_(),
      kMaxPendingRequestsCount_(300),
      kMaxHandledRequestsCount_(1000),
      kMinResolutionCount_(2),
      mutex_() {}

template <typename Name>
bool Accumulator<Name>::CheckHandled(const RequestIdentity& request_identity, Reply& reply) const {
  std::lock_guard<std::mutex> lock(mutex_);
  auto it = std::find_if(handled_requests_.begin(),
                         handled_requests_.end(),
                         [&request_identity](const SyncData& sync_data) {
                         return (sync_data.msg_id == request_identity.first) &&
                                (sync_data.source_name == request_identity.second);
                         });
  if (it != handled_requests_.end()) {
    reply = it->reply;
    return true;
  }
  return false;
}

template <typename Name>
std::vector<Reply> Accumulator<Name>::PushRequest(const Request& request) {
  auto request_identity(std::make_pair(MessageId(Identity(request.msg.message_id())),
                                       Name(Identity(request.msg.source().node_id.string()))));
  auto pending_request(std::make_pair(request_identity, request));
  std::vector<Reply> replies;
  std::lock_guard<std::mutex> lock(mutex_);
  pending_requests_.push_back(pending_request);
  for (auto& request : pending_requests_) {
    if (request.first.first == request_identity.first)
      replies.push_back(request.second.reply);
  }
  if (pending_requests_.size() > kMaxPendingRequestsCount_)
    pending_requests_.pop_front();
  return replies;
}

template <typename Name>
std::vector<typename Accumulator<Name>::Request> Accumulator<Name>::SetHandled(
    const Identity& updater_name,
    const RequestIdentity& request_identity,
    const Reply& reply) {
  std::vector<Request> ret_requests;
  std::lock_guard<std::mutex> lock(mutex_);
  auto itr = pending_requests_.begin();
  while (itr != pending_requests_.end()) {
    if (itr->first == request_identity) {
      ret_requests.push_back(itr->second);
      itr = pending_requests_.erase(itr);
    } else {
      ++itr;
    }
  }
<<<<<<< HEAD

  handled_requests_.push_back(
      Accumulator::SyncData(request_identity.first,
                            updater_name,
                            request_identity.second,
                            itr->second.msg.data().action,
                            itr->second.msg.data().name,
                            itr->second.msg.data().type,
                            itr->second.msg.data().content.string().size(),
                            1,
                            reply));
=======
  if (!ret_requests.empty()) {
    handled_requests_.push_back(
        Accumulator::SyncData(request_identity.first,
                              request_identity.second,
                              ret_requests.at(0).msg.data().action,
                              ret_requests.at(0).msg.data().name,
                              ret_requests.at(0).msg.data().type,
                              ret_requests.at(0).msg.data().content.string().size(),
                              1,
                              reply));
  }
>>>>>>> 67547746
  if (handled_requests_.size() > kMaxHandledRequestsCount_)
    handled_requests_.pop_front();
  return ret_requests;
}

}  // namespace nfs

}  // namespace maidsafe


#endif  // MAIDSAFE_NFS_ACCUMULATOR_INL_H_<|MERGE_RESOLUTION|>--- conflicted
+++ resolved
@@ -66,13 +66,8 @@
     const Identity& data_name_in,
     const DataTagValue& data_type_in,
     const uint64_t& size_in,
-<<<<<<< HEAD
     const uint32_t& replication_in,
     const Reply& reply_in)
-=======
-    const int32_t replication_in,
-    const Reply reply_in)
->>>>>>> 67547746
     : msg_id(msg_id_in),
       updater_name(updater_name_in),
       source_name(source_name_in),
@@ -195,22 +190,10 @@
       ++itr;
     }
   }
-<<<<<<< HEAD
-
-  handled_requests_.push_back(
-      Accumulator::SyncData(request_identity.first,
-                            updater_name,
-                            request_identity.second,
-                            itr->second.msg.data().action,
-                            itr->second.msg.data().name,
-                            itr->second.msg.data().type,
-                            itr->second.msg.data().content.string().size(),
-                            1,
-                            reply));
-=======
   if (!ret_requests.empty()) {
     handled_requests_.push_back(
         Accumulator::SyncData(request_identity.first,
+                              updater_name,
                               request_identity.second,
                               ret_requests.at(0).msg.data().action,
                               ret_requests.at(0).msg.data().name,
@@ -219,7 +202,6 @@
                               1,
                               reply));
   }
->>>>>>> 67547746
   if (handled_requests_.size() > kMaxHandledRequestsCount_)
     handled_requests_.pop_front();
   return ret_requests;
