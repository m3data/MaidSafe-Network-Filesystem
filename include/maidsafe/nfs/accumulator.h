/***************************************************************************************************
 *  Copyright 2012 MaidSafe.net limited                                                            *
 *                                                                                                 *
 *  The following source code is property of MaidSafe.net limited and is not meant for external    *
 *  use.  The use of this code is governed by the licence file licence.txt found in the root of    *
 *  this directory and also on www.maidsafe.net.                                                   *
 *                                                                                                 *
 *  You are not free to copy, amend or otherwise use this source code without the explicit         *
 *  written permission of the board of directors of MaidSafe.net.                                  *
 **************************************************************************************************/

#ifndef MAIDSAFE_NFS_ACCUMULATOR_H_
#define MAIDSAFE_NFS_ACCUMULATOR_H_

#include <deque>
#include <utility>
#include <vector>

#include "maidsafe/routing/routing_api.h"

#include "maidsafe/nfs/data_message.h"
#include "maidsafe/nfs/reply.h"
#include "maidsafe/nfs/types.h"
#include "maidsafe/nfs/utils.h"

namespace maidsafe {

namespace nfs {

namespace test {
  class AccumulatorTest_BEH_PushRequest_Test;
}

template <typename Name>
class Accumulator {
 public:
  struct Request {
    Request(const DataMessage& msg_in,
            const routing::ReplyFunctor& reply_functor_in,
            const Reply& reply_in);
    Request(const Request& other);
    Request& operator=(const Request& other);
    Request(Request&& other);
    Request& operator=(Request&& other);

    DataMessage msg;
    routing::ReplyFunctor reply_functor;
    Reply reply;
  };

  struct SyncData {
    SyncData(const MessageId& msg_id_in,
             const Identity& updater_name,
             const Name& source_name_in,
             const DataMessage::Action& action_type_in,
             const Identity& data_name,
             const DataTagValue& data_type,
             const uint64_t& size_in,
<<<<<<< HEAD
             const uint32_t& replication_in,
             const Reply& reply_in);
=======
             const int32_t replication_in,
             const Reply reply_in);
>>>>>>> 67547746
    SyncData(const SyncData& other);
    SyncData& operator=(const SyncData& other);
    SyncData(SyncData&& other);
    SyncData& operator=(SyncData&& other);

    MessageId msg_id;
    Identity updater_name;
    Name source_name;
    DataMessage::Action action;
    Identity data_name;
    DataTagValue data_type;
    uint64_t size;
    int32_t replication;
    Reply reply;
  };

  typedef TaggedValue<NonEmptyString, struct SerialisedRequestsTag> serialised_requests;
  typedef std::pair<MessageId, Name> RequestIdentity;
  typedef std::pair<RequestIdentity, Request> PendingRequest;

  Accumulator();

  bool CheckHandled(const RequestIdentity& request_identity, Reply& reply) const;
  std::vector<Reply> PushRequest(const Request& request);
  std::vector<Request> SetHandled(const Identity& updater_name,
                                  const RequestIdentity& request_identity,
                                  const Reply& reply);
  std::vector<SyncData> GetHandledRequests(const Name& name) const;
  serialised_requests SerialiseHandledRequests(const Name& name) const;
  std::vector<SyncData> ParseHandledRequests(
      const serialised_requests& serialised_sync_updates) const;
  void HandleSyncUpdates(const NonEmptyString& serialised_sync_updates);

  friend class test::AccumulatorTest_BEH_PushRequest_Test;

 private:
  typedef std::deque<PendingRequest> Requests;
  typedef std::deque<SyncData> HandledRequests;

  Requests pending_requests_;
  HandledRequests handled_requests_;
  HandledRequests pending_sync_updates_;
  const size_t kMaxPendingRequestsCount_, kMaxHandledRequestsCount_, kMinResolutionCount_;
  mutable std::mutex mutex_;
};

}  // namespace nfs

}  // namespace maidsafe

#include "maidsafe/nfs/accumulator-inl.h"

#endif  // MAIDSAFE_NFS_ACCUMULATOR_H_<|MERGE_RESOLUTION|>--- conflicted
+++ resolved
@@ -56,13 +56,8 @@
              const Identity& data_name,
              const DataTagValue& data_type,
              const uint64_t& size_in,
-<<<<<<< HEAD
              const uint32_t& replication_in,
              const Reply& reply_in);
-=======
-             const int32_t replication_in,
-             const Reply reply_in);
->>>>>>> 67547746
     SyncData(const SyncData& other);
     SyncData& operator=(const SyncData& other);
     SyncData(SyncData&& other);
