/***************************************************************************************************
 *  Copyright 2012 MaidSafe.net limited                                                            *
 *                                                                                                 *
 *  The following source code is property of MaidSafe.net limited and is not meant for external    *
 *  use.  The use of this code is governed by the licence file licence.txt found in the root of    *
 *  this directory and also on www.maidsafe.net.                                                   *
 *                                                                                                 *
 *  You are not free to copy, amend or otherwise use this source code without the explicit         *
 *  written permission of the board of directors of MaidSafe.net.                                  *
 **************************************************************************************************/

#include "maidsafe/nfs/client_utils.h"


namespace maidsafe {
namespace nfs {
namespace detail {

<<<<<<< HEAD
namespace detail {

=======
>>>>>>> 5aeb9d01
std::error_code GetMostFrequentError(const std::vector<maidsafe_error>& errors) {
  typedef std::map<std::error_code, int> Count;
  Count count;
  for (auto& error : errors)
    ++count[error.code()];
  auto itr(std::max_element(
      count.begin(),
      count.end(),
      [](const Count::value_type& lhs, const Count::value_type& rhs)->bool {
          return lhs.second < rhs.second;
      }));
  return (*itr).first;
}
<<<<<<< HEAD

}

}  // namespace nfs
=======
>>>>>>> 5aeb9d01

}  // namespace detail
}  // namespace nfs
}  // namespace maidsafe<|MERGE_RESOLUTION|>--- conflicted
+++ resolved
@@ -16,11 +16,6 @@
 namespace nfs {
 namespace detail {
 
-<<<<<<< HEAD
-namespace detail {
-
-=======
->>>>>>> 5aeb9d01
 std::error_code GetMostFrequentError(const std::vector<maidsafe_error>& errors) {
   typedef std::map<std::error_code, int> Count;
   Count count;
@@ -34,13 +29,6 @@
       }));
   return (*itr).first;
 }
-<<<<<<< HEAD
-
-}
-
-}  // namespace nfs
-=======
->>>>>>> 5aeb9d01
 
 }  // namespace detail
 }  // namespace nfs
