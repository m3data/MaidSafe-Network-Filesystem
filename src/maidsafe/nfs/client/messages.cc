--- conflicted
+++ resolved
@@ -178,9 +178,6 @@
 }
 
 std::string DataNamesAndReturnCode::Serialise() const {
-<<<<<<< HEAD
-  return std::string();  // TODO(Mahmoud): Fix it
-=======
   protobuf::DataNamesAndReturnCode names_proto;
   names_proto.set_serialised_return_code(return_code.Serialise());
   for (auto name : names) {
@@ -188,7 +185,6 @@
     *name_proto = name.Serialise();
   }
   return names_proto.SerializeAsString();
->>>>>>> d8060564
 }
 
 bool operator==(const DataNamesAndReturnCode& lhs, const DataNamesAndReturnCode& rhs) {
