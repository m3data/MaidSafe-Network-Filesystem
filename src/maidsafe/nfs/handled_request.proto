--- conflicted
+++ resolved
@@ -3,22 +3,12 @@
 
 message SyncData {
   required bytes message_id = 1;
-<<<<<<< HEAD
   required int32 action = 2;
   required bytes data_name = 3;
   required int32 data_type = 4;
-  required int32 size = 5;
+  required uint64 size = 5;
   optional int32 replication = 6;
   required bytes reply = 7;
-=======
-  required bytes source_name = 2;
-  required int32 action = 3;
-  required bytes data_name = 4;
-  required int32 data_type = 5;
-  required uint64 size = 6;
-  optional int32 replication = 7;
-  required bytes reply = 8;
->>>>>>> 67547746
 }
 
 message HandledRequests {
